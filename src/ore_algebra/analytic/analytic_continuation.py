# -*- coding: utf-8 - vim: tw=80
"""
Evaluation of univariate D-finite functions by numerical analytic continuation
"""

# Copyright 2015, 2016, 2017, 2018, 2019 Marc Mezzarobba
# Copyright 2015, 2016, 2017, 2018, 2019 Centre national de la recherche scientifique
# Copyright 2015, 2016, 2017, 2018 Université Pierre et Marie Curie
# Copyright 2019 Sorbonne Université
#
# Distributed under the terms of the GNU General Public License (GPL) either
# version 2, or (at your option) any later version
#
# http://www.gnu.org/licenses/

import logging
import sys

import sage.rings.all as rings
import sage.rings.real_arb
import sage.rings.complex_arb

from . import accuracy, bounds, utilities
from . import naive_sum, binary_splitting

from sage.matrix.constructor import identity_matrix, matrix
from sage.rings.complex_arb import ComplexBallField
from sage.rings.integer_ring import ZZ
from sage.rings.number_field.number_field_element import NumberFieldElement
from sage.rings.real_arb import RealBallField
from sage.structure.element import Matrix, canonical_coercion

from .context import Context, dctx # re-export Context
from .monodromy import formal_monodromy
<<<<<<< HEAD
from .path import EvaluationPoint, Path, Step
=======
from .path import EvaluationPoint_step, Path, Step
>>>>>>> 926ca064

logger = logging.getLogger(__name__)

def step_transition_matrix(dop, steps, eps, rows=None, split=0, ctx=dctx):
    r"""
    Transition matrices for one or more steps with the same starting point.

    Compute the transition matrices from one point to one or more points within
    the local disk of convergence, introducing substeps if convergence is too
    slow.

    TESTS::

        sage: from ore_algebra.examples import fcc
        sage: fcc.dop4.numerical_solution([0, 0, 0, 1], [0, 1], 1e-3)
        [1...] + [+/- ...]*I
    """

    assert all(step.start is steps[0].start for step in steps)
    z0 = steps[0].start
    order = dop.order()
    if rows is None:
        rows = order

    if order == 0:
        logger.debug("%s: trivial case", steps)
        return [matrix(ZZ)]*len(steps) # 0 by 0
<<<<<<< HEAD
    elif len(steps) == 1 and z0.value == steps[0].end.value:
=======
    elif len(steps) == 1 and steps[0].is_trivial():
>>>>>>> 926ca064
        logger.debug("%s: trivial case", steps)
        return [identity_matrix(ZZ, order)[:rows]]
    elif z0.is_ordinary():
        logger.info("%s: ordinary case", steps)
    elif z0.is_regular():
        logger.info("%s: regular singular case", steps)
    else:
        raise ValueError(steps)

    try:
        fail_fast = all(step.max_split > 0 for step in steps)
        mat = step_transition_matrix_bit_burst(dop, steps, eps, rows,
                fail_fast=fail_fast, effort=split, ctx=ctx)
    except (accuracy.PrecisionError, bounds.BoundPrecisionError):
        logger.info("splitting step...")
        split0, split1 = zip(*(step.split() for step in steps))
        mat0 = step_transition_matrix(dop, tuple(split0),
                                      eps/4, None, split+1, ctx)
        mat1 = [step_transition_matrix(dop, (s,), eps/4, rows, split+1, ctx)[0]
                for s in split1]
        mat = [m1*m0 for m0, m1 in zip(mat0, mat1)]

    for i, step in enumerate(steps):
        if step.reversed:
            try:
                inv = ~mat[i]
                rad, invrad = mat[i].trace().rad(), inv.trace().rad()
                if invrad**2 > rad:
                    logger.info("precision loss in inverse: rad=%s, inv.rad=%s",
                                rad, invrad)
                mat[i] = inv
            except ZeroDivisionError:
                raise accuracy.PrecisionError(
                        f"failed to invert transition matrix {step}")

    return mat

def _use_binsplit(dop, steps, tgt_prec, base_point_size, ctx):
    if ctx.prefer_binsplit():
        return True
    elif ctx.prefer_naive():
        return False
    else:
        # (Cost of a bit burst step via a truncation at prec base_point_size)
        #   ≈ ordrec³·nterms·(op_height + base_point_size + ordrec + δ)
        # where δ is related to the algebraic degree of the point
        #
        # (Cost of direct summation) ≈ ordrec·nterms·prec,
        # assuming that the costs related to polynomial evaluation, basis size
        # and structure, etc., are the same in both cases, and neglecting
        # interval issues that may increase the cost of direct summation to
        # something like ordrec·nterms·(prec + nterms·log(ordrec))
        ordrec = dop._my_to_S().order()
        # XXX pulling the algdeg term out of my hat
        sz = dop._naive_height() + base_point_size + 16*ordrec
        sz += 16*max(step.algdeg() for step in steps)**2
        # The exponent of ordrec should become 2 according to the above
        # heuristic once interval squashing works properly
        est = 256 + sz*ordrec**2
        use_binsplit = (tgt_prec >= est)
        logger.debug("tgt_prec = %s %s %s", tgt_prec,
                ">=" if use_binsplit else "<", est)
        return use_binsplit

def step_transition_matrix_bit_burst(dop, steps, eps, rows, fail_fast, effort,
                                     ctx=dctx):
    r"""
    Transition matrices for one or more steps with the same starting point.

    Automatic algorithm choice, using the bit-burst method at high precision.
    """

    # assert all(step.start is steps[0].start for step in steps)
    z0 = steps[0].start
    ldop = dop.shift(steps[0].start)
<<<<<<< HEAD
    points = EvaluationPoint(tuple(step.delta() for step in steps),
                             jet_order=rows)
    tuple(step.evpt(rows) for step in steps)
=======
    points = EvaluationPoint_step(steps, jet_order=rows)
>>>>>>> 926ca064

    tgt_prec = utilities.prec_from_eps(eps)
    # Precision of the intermediate approximation that the bit-burst method
    # would use for the first substep of the current step. We only consider
    # using the bit-burst method for simple steps since points of large bit size
    # should appear only at the ends of the path or at the end of a detour.
    if len(steps) == 1:
        bit_burst_prec = max(2*steps[0].prec(tgt_prec), ctx.bit_burst_thr)
    else:
        bit_burst_prec = sys.maxsize
    # bit size of base point of the step; only matters when bit_burst_thr is
    # large, could be replaced by bit_burst_prec otherwise
    binsplit_prec = min(bit_burst_prec,
                        max(z0.bit_burst_bits(tgt_prec),
                            *(step.end.bit_burst_bits(tgt_prec)
                              for step in steps)))
    use_binsplit = _use_binsplit(dop, steps, tgt_prec, binsplit_prec, ctx)
    use_fallback = not ctx.force_algorithm and (use_binsplit or not fail_fast)

    while True:

        # Try using the bit-burst method. This only makes sense if we are
        # considering using binary splitting. The substeps thus introduced are
        # simple steps as well.
        if use_binsplit and len(steps) == 1:
            sub = steps[0].bit_burst_split(tgt_prec, bit_burst_prec)
            if sub:
                # Assuming bitsize(step.start) << bitsize(step.end):
                # * this step should fall into the bb/bs branch again (and in
                #   the pure bb sub-branch if bitsize(step.start) is small):
                (mat0,) = step_transition_matrix_bit_burst(dop, sub[0:1], eps>>1,
                        dop.order(), fail_fast, effort, ctx)
                # * this one will typically come back to the bit-burst
                #   sub-branch in the first few iterations, and then to one of
                #   the other ones (typically direct summation, unless
                #   target prec >> prec of endpoints >> 0):
                (mat1,) = step_transition_matrix_bit_burst(dop, sub[1:], eps>>1,
                        rows, fail_fast, effort, ctx)
                return (mat1*mat0,)

        if steps[0].type == "bit-burst":
            logger.info("%s", steps[0])

        if use_binsplit:
            try:
                return binary_splitting.fundamental_matrix_regular(
                    ldop, points, eps, fail_fast, effort, ctx)
            except NotImplementedError:
                if not use_fallback:
                    raise
                logger.info("falling back to direct summation")
        else:
            try:
                return naive_sum.fundamental_matrix_regular(
                    ldop, points, eps, fail_fast, effort, ctx)
            except accuracy.PrecisionError:
                if not use_fallback:
                    raise
                logger.info("not enough precision, trying binary splitting "
                            "as a fallback")

        use_binsplit = not use_binsplit
        use_fallback = False

def _process_path(dop, path, ctx):

    if not isinstance(path, Path):
        path = Path(path, dop)
        if not any(v.store_value() for v in path.vert):
            path.vert[-1].options['store_value'] = True

    if not ctx.assume_analytic:
        path.check_singularity()
    if not all(x.is_regular() for x in path.vert):
        raise NotImplementedError("analytic continuation through irregular "
                                  "singular points is not supported")

    if ctx.assume_analytic:
        path = path.bypass_singularities()
        path.check_singularity()

    mode = 2 if ctx.two_point_mode else 1
    if ctx.deform:
        path = path.deform_or_subdivide(mode)
    else:
        path = path.subdivide(mode)
    path = path.simplify_points_add_detours(ctx)
    path.check_singularity()
    path.check_convergence()

    if ctx.recorder is not None:
        ctx.recorder.path = path

    return path

def _normalize_ini(ini, dop, eps):
    if ini is None:
        return None
    if not isinstance(ini, Matrix): # should this be here?
        try:
            ini = matrix(dop.order(), 1, list(ini))
        except (TypeError, ValueError):
            raise ValueError("incorrect initial values: {}".format(ini))
    prec = utilities.prec_from_eps(eps)
    try:
        ini = ini.change_ring(RealBallField(prec))
    except (TypeError, ValueError):
        ini = ini.change_ring(ComplexBallField(prec))
    return ini

def _process_detour(dop, point, val_mat, eps, ctx=dctx):
    if point.detour_to is None:
        return val_mat
    ex = point.detour_to.exact_approx()
    detour0 = Step(point, ex, type="detour", max_split=0)
    [sub_mat] = step_transition_matrix(dop, [detour0], eps, ctx=ctx)
    val_mat = sub_mat*val_mat
    if ex is not point.detour_to:
        # TODO: use multi-point evaluation + Cauchy bounds to handle
        # evaluations on large intervals
        detour1 = Step(ex, point.detour_to, type="detour", max_split=0)
        [sub_mat] = step_transition_matrix(dop, [detour1], eps, ctx=ctx)
        val_mat = sub_mat*val_mat
    return val_mat

def _branch_change_matrix(dop, point, branch, eps):
    assert isinstance(branch, tuple)
    prec = utilities.prec_from_eps(eps)
    ring = ComplexBallField(prec)
    mon = formal_monodromy(dop, point, ring)
    return sum(mon**b for b in branch)/len(branch)

def analytic_continuation(dop, path, eps, ctx=dctx, ini=None, post=None,
                          return_local_bases=False):
    """
    Analytic continuation along a path.

    INPUT:

    - ``ini`` (constant matrix, optional) - initial values, one column per
      solution
    - ``post`` (matrix of polynomial/rational functions, optional) - linear
      combinations of the first Taylor coefficients to take, as a function of
      the evaluation point
    - ``return_local_bases`` (boolean) - if True, also compute and return the
      structure of local bases at all points where we are computing values of
      the solution

    OUTPUT:

    A list of dictionaries with information on the computed solution(s) at each
    evaluation point.

    TESTS::

        sage: from ore_algebra import DifferentialOperators
        sage: _, x, Dx = DifferentialOperators()
        sage: (Dx^2 + 2*x*Dx).numerical_solution([0, 2/sqrt(pi)], [0,i])
        [+/- ...] + [1.65042575879754...]*I
    """

    if dop.is_zero():
        raise ValueError("operator must be nonzero")
    _, _, _, dop = dop._normalize_base_ring()

    path = _process_path(dop, path, ctx)
    logger.info("path: %s", path)

<<<<<<< HEAD
    eps = bounds.IR(eps)
=======
    eps = ctx.IR(eps)
>>>>>>> 926ca064
    eps1 = (eps/(1 + len(path))) >> 4

    ini = _normalize_ini(ini, dop, eps1)

    def maybe_push_point_dict(lst, point, value):
        if point.detour_to is not None:
            assert not point.store_value()
            point = point.detour_to
        if not point.store_value():
            return
        if ini is not None:
            value = value*ini
        if post is not None and not post.is_one():
            value = post(point.value)*value
        rec = {"point": point.value, "value": value}
        if return_local_bases:
            rec["structure"] = point.local_basis_structure()
        lst.append(rec)

    res = []

    z0 = path.vert[0]
    path_mat = identity_matrix(ZZ, dop.order())
    maybe_push_point_dict(res, z0, path_mat) # value at z0 = identity
    path_mat = ~_process_detour(dop, z0, path_mat, eps1, ctx=ctx)

    steps = list(path.steps())
    i = 0
    while i < len(steps):
        if (ctx.two_point_mode
                and steps[i].reversed and i + 1 < len(steps)
                and not steps[i+1].reversed):
            np = 2
        else:
            np = 1
        main_mats = step_transition_matrix(dop, steps[i:i+np], eps1, ctx=ctx)
        for step, main_mat in zip(steps[i:i+np], main_mats):
            path_mat = main_mat*path_mat
            point = step.start if step.reversed else step.end
            branch = point.options.get("outgoing_branch")
            if branch is not None:
                branch_mat = _branch_change_matrix(dop, point, branch, eps1)
                path_mat = branch_mat*path_mat
            val_mat = _process_detour(dop, point, path_mat, eps1, ctx=ctx)
            maybe_push_point_dict(res, point, val_mat)

        i += np

    cm = sage.structure.element.get_coercion_model()
    real = (rings.RIF.has_coerce_map_from(dop.base_ring().base_ring())
            and all(v.is_real() for v in path.vert))
    OutputIntervals = cm.common_parent(
            utilities.ball_field(eps, real),
            *[rec["value"].base_ring() for rec in res])
    for rec in res:
        rec["value"] = rec["value"].change_ring(OutputIntervals)

    return res

def normalize_post_transform(dop, post_transform):
    if post_transform is None:
        post_transform = dop.parent().one()
    else:
        _, post_transform = canonical_coercion(dop, post_transform)
    return post_transform % dop<|MERGE_RESOLUTION|>--- conflicted
+++ resolved
@@ -32,11 +32,7 @@
 
 from .context import Context, dctx # re-export Context
 from .monodromy import formal_monodromy
-<<<<<<< HEAD
-from .path import EvaluationPoint, Path, Step
-=======
 from .path import EvaluationPoint_step, Path, Step
->>>>>>> 926ca064
 
 logger = logging.getLogger(__name__)
 
@@ -64,11 +60,7 @@
     if order == 0:
         logger.debug("%s: trivial case", steps)
         return [matrix(ZZ)]*len(steps) # 0 by 0
-<<<<<<< HEAD
-    elif len(steps) == 1 and z0.value == steps[0].end.value:
-=======
     elif len(steps) == 1 and steps[0].is_trivial():
->>>>>>> 926ca064
         logger.debug("%s: trivial case", steps)
         return [identity_matrix(ZZ, order)[:rows]]
     elif z0.is_ordinary():
@@ -144,13 +136,7 @@
     # assert all(step.start is steps[0].start for step in steps)
     z0 = steps[0].start
     ldop = dop.shift(steps[0].start)
-<<<<<<< HEAD
-    points = EvaluationPoint(tuple(step.delta() for step in steps),
-                             jet_order=rows)
-    tuple(step.evpt(rows) for step in steps)
-=======
     points = EvaluationPoint_step(steps, jet_order=rows)
->>>>>>> 926ca064
 
     tgt_prec = utilities.prec_from_eps(eps)
     # Precision of the intermediate approximation that the bit-burst method
@@ -319,11 +305,7 @@
     path = _process_path(dop, path, ctx)
     logger.info("path: %s", path)
 
-<<<<<<< HEAD
-    eps = bounds.IR(eps)
-=======
     eps = ctx.IR(eps)
->>>>>>> 926ca064
     eps1 = (eps/(1 + len(path))) >> 4
 
     ini = _normalize_ini(ini, dop, eps1)
