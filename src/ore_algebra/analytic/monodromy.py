# -*- coding: utf-8 - vim: tw=80
r"""
Monodromy matrices
"""

# Copyright 2017, 2018, 2019 Marc Mezzarobba
# Copyright 2017, 2018, 2019 Centre national de la recherche scientifique
# Copyright 2017, 2018 Université Pierre et Marie Curie
# Copyright 2019 Sorbonne Université
#
# Distributed under the terms of the GNU General Public License (GPL) either
# version 2, or (at your option) any later version
#
# http://www.gnu.org/licenses/

import collections
import logging

import sage.matrix.special as matrix

from sage.graphs.graph import Graph
from sage.matrix.matrix_complex_ball_dense import Matrix_complex_ball_dense
from sage.misc.cachefunc import cached_method
from sage.misc.misc_c import prod
from sage.rings.all import (CC, CBF, ComplexBallField, QQ, QQbar,
        QuadraticField, RBF)
from sage.functions.all import exp
from sage.symbolic.all import pi, SR

from . import analytic_continuation as ancont, local_solutions, path, utilities

from .context import Context
from .differential_operator import DifferentialOperator
from .local_solutions import LocalBasisMapper, log_series

logger = logging.getLogger(__name__)

QQi = QuadraticField(-1, 'i')

##############################################################################
# Formal monodromy
##############################################################################

def formal_monodromy(dop, sing, ring=SR):
    r"""
    Compute the formal monodromy matrix of a system of fundamental solutions at
    a given singular point.

    INPUT:

    - ``dop`` - a differential operator,
    - ``sing`` - one of its singular points (typically given as an element of
      ``QQbar`` or of a parent with a coercion to ``QQbar``).

    OUTPUT:

    The formal monodromy matrix around ``sing`` in the basis given by
    ``dop.local_basis_expansions(sing)``.

    EXAMPLES::

        sage: from ore_algebra import *
        sage: from ore_algebra.analytic.monodromy import formal_monodromy
        sage: Dops, x, Dx = DifferentialOperators()

        sage: dop = Dx*x*Dx
        sage: dop.local_basis_expansions(0)
        [log(x), 1]
        sage: formal_monodromy(dop, 0)
        [       1      0]
        [(2*I*pi)      1]

        sage: mon = formal_monodromy(dop, 0, CBF)
        sage: tm = dop.numerical_transition_matrix([0,1])
        sage: tm*mon*~tm
        [ 1.0000... [6.2831853071795...]*I]
        [         0      1.000000000000000]
        sage: dop.numerical_transition_matrix([1, i, -1, -i, 1])
        [ [1.0000...] + [+/- ...]*I [+/- ...] + [6.2831853071795...]*I]
        [   [+/- ...] + [+/- ...]*I          [1.0000...] + [+/- ...]*I]

        sage: dop = ((x*Dx)^2 - 1/4)^2*((x*Dx)-3/2)
        sage: dop.local_basis_expansions(0)
        [x^(-1/2)*log(x), x^(-1/2), x^(1/2)*log(x), x^(1/2), x^(3/2)]
        sage: formal_monodromy(dop, 0)
        [       -1         0         0         0         0]
        [-(2*I*pi)        -1         0         0         0]
        [        0         0        -1         0         0]
        [        0         0 -(2*I*pi)        -1         0]
        [        0         0         0         0        -1]

        sage: dop = (x*Dx-1/2+x^2)^2*(x*Dx-5/2)
        sage: dop.local_basis_expansions(0)
        [x^(1/2)*log(x) + 1/2*x^(5/2)*log(x)^2 - 1/2*x^(5/2)*log(x) - 1/8*x^(9/2)*log(x) + 1/8*x^(9/2),
        x^(1/2) + x^(5/2)*log(x) - 1/8*x^(9/2),
        x^(5/2)]
        sage: formal_monodromy(dop, 0)
        [               -1                 0                 0]
        [        -(2*I*pi)                -1                 0]
        [-(-I*pi - 2*pi^2)         -(2*I*pi)                -1]

    TESTS::

        sage: formal_monodromy(Dx*x*Dx, 1)
        [1 0]
        [0 1]
        sage: formal_monodromy((x*Dx)^2 - 2, 0)
        [e^(-1.414213562373095?*(2*I*pi))                                0]
        [                               0  e^(1.414213562373095?*(2*I*pi))]

        sage: from ore_algebra.analytic.monodromy import _test_formal_monodromy
        sage: _test_formal_monodromy(Dx*x*Dx)
        sage: _test_formal_monodromy((x*Dx-1/2+x^2)^2*(x*Dx-5/2))
        sage: _test_formal_monodromy((x*Dx)^2 - 2)
    """
    dop = DifferentialOperator(dop)
    sing = path.Point(sing, dop)
    ldop = dop.shift(sing)
    # XXX should use binary splitting when the indicial polynomial has large
    # dispersion
    mon, _ = _formal_monodromy_naive(ldop, ring)
    return mon

def _formal_monodromy_naive(dop, ring):
    crit = _critical_monomials(dop)
    mor = dop.base_ring().base_ring().hom(ring)
    return _formal_monodromy_from_critical_monomials(crit, mor)

def _critical_monomials(dop):

    class Mapper(LocalBasisMapper):
        def fun(self, ini):
            # XXX should share algebraic part with Galois conjugates
            order = max(s for s, _ in self.shifts) + 1
            shifted_bwrec = self.bwrec.shift_by_PolynomialRoot(self.leftmost)
            ser = log_series(ini, shifted_bwrec, order)
            return {s: ser[s] for s, _ in self.shifts}

    return Mapper(dop).run()

def _formal_monodromy_from_critical_monomials(critical_monomials, mor):
    r"""
    Compute the formal monodromy matrix of the canonical system of fundamental
    solutions at the origin.

    INPUT:

    - ``critical_monomials``: list of ``FundamentalSolution`` objects ``sol``
      such that, if ``sol = z^(λ+n)·(1 + Õ(z)`` where ``λ`` is the leftmost
      valuation of a group of solutions and ``s`` is another shift of ``λ``
      appearing in the basis, then ``sol.value[s]`` contains the list of
      coefficients of ``z^(λ+s)·log(z)^k/k!``, ``k = 0, 1, ...`` in ``sol``

    - ``mor``: a morphism from the parent of critical monomials to a ring
      suitable for representing the entries of the formal monodromy matrix
      (typically ``CBF`` or ``SR``)

    OUTPUT:

    - the formal monodromy matrix, with coefficients in the codomain of ``mor``

    - a boolean flag indicating whether the local monodromy is scalar (useful
      when the target is an inexact ring!)
    """

    ring = mor.codomain()
    mat = matrix.matrix(ring, len(critical_monomials))
    twopii = 2*pi*QQbar(QQi.gen())
    expo0 = critical_monomials[0].leftmost
    scalar = True

    for j, jsol in enumerate(critical_monomials):

        for i, isol in enumerate(critical_monomials):
            if isol.leftmost is not jsol.leftmost:
                continue
            for k, c in enumerate(jsol.value[isol.shift]):
                delta = k - isol.log_power
                if c.is_zero():
                    continue
                if delta >= 0:
                    # explicit conversion sometimes necessary (Sage bug #31551)
                    mat[i,j] += mor(c)*twopii**delta/delta.factorial()
                if delta >= 1:
                    scalar = False

        expo = jsol.leftmost
        if expo is not expo0:
            scalar = False
        if isinstance(ring, ComplexBallField): # optimization
            eigv = (ring(expo)*2).exppii()
        elif expo.is_rational():
            rat = expo.as_number_field_element()
            eigv = ring(QQbar.zeta(rat.denominator())**rat.numerator())
        else:
            # conversion via QQbar seems necessary with some number fields
            # XXX We should actually follow expo along mor, but this is not easy
            # to do with the current code structure, see comment in
            # _monodromy_matrices().
            eigv = twopii.mul(QQbar(expo), hold=True).exp(hold=True)
        eigv = ring(eigv)
        if ring is SR:
            _rescale_col_hold_nontrivial(mat, j, eigv)
        else:
            mat.rescale_col(j, eigv)

    return mat, scalar

def _rescale_col_hold_nontrivial(mat, j, c):
    for i in range(mat.nrows()):
        if mat[i,j].is_zero():
            pass
        elif mat[i,j].is_one():
            mat[i,j] = c
        else:
            mat[i,j] = mat[i,j].mul(c, hold=True)

def _test_formal_monodromy(dop):
    i = QQi.gen()
    ref = dop.numerical_transition_matrix([1, i, -1, -i, 1])
    tmat = dop.numerical_transition_matrix([0,1])
    fmon = formal_monodromy(dop, 0, CBF)
    mon = tmat*fmon*~tmat
    assert all(c.contains_zero() and c.rad() < 1e-10 for c in (ref - mon).list())

##############################################################################
# Generators of the monodromy group
##############################################################################

# XXX we use assume_analytic to bypass singularities in cases where the
# transition matrix may not actually be analytic but we do not care which path
# is taken

def _local_monodromy_loop(dop, x, eps, ctx):
    polygon = path.polygon_around(x)
    n = len(polygon)
    mats = []
    for i in range(n):
        step = [polygon[i], polygon[(i+1)%n]]
        logger.debug("center = %s, step = %s", x, step)
        step[0].options['store_value'] = False # XXX bugware
        step[1].options['store_value'] = True
<<<<<<< HEAD
        mat = x.dop.numerical_transition_matrix(step, eps, assume_analytic=True)
=======
        mat = x.dop.numerical_transition_matrix(step, eps, ctx=ctx)
>>>>>>> 926ca064
        prec = utilities.prec_from_eps(eps)
        assert all(c.accuracy() >= prec//2 or c.above_abs()**2 <= eps
                   for c in mat.list())
        mats.append(mat)
    return polygon, mats

class TodoItem():

    def __init__(self, alg, dop, *, want_self=False, want_conj=False):
        self.alg = alg
        self._dop = dop
        self.want_self: bool = want_self
        self.want_conj: bool = want_conj
        self.local_monodromy = None
        self.polygon = None
        self.done: bool = False

    def __repr__(self):
        return repr(self.alg)

    @cached_method
    def point(self):
<<<<<<< HEAD
        return path.Point(self.alg.as_exact(), self._dop)
=======
        return path.Point(self.alg.as_number_field_element(), self._dop)
>>>>>>> 926ca064

    def __eq__(self, other):
        return self is other

    def __hash__(self):
        return id(self)

    def __lt__(self, other):
        # Sage graphs require vertices to be comparable
        return id(self) < id(other)

def _merge_conjugate_singularities(dop, sing, base, todo):
    need_conjugates = False
    sgn = 1 if base.alg.sign_imag() >= 0 else -1
    for x in sing:
        if sgn*x.sign_imag() < 0:
            need_conjugates = True
            del todo[x]
            xconj = x.conjugate()
            item = todo.get(xconj)
            if item is None:
                todo[xconj] = item = TodoItem(xconj, dop)
            item.want_conj = True
    return need_conjugates

def _spanning_tree(base, verts):
    graph = Graph([list(verts), lambda x, y: x is not y])
    def length(edge):
        x, y, _ = edge
        return abs(CC(x.alg) - CC(y.alg))
    tree = graph.min_spanning_tree(weight_function=length)
    tree = Graph(tree)
    tree.add_vertex(base)
    return tree

def _closest_unsafe(lst, x):
    x = CC(x.alg)
    return min(enumerate(lst), key=lambda y: abs(CC(y[1].value) - x))

<<<<<<< HEAD
def _extend_path_mat(dop, path_mat, inv_path_mat, x, y, eps, matprod):
=======
def _extend_path_mat(dop, path_mat, inv_path_mat, x, y, eps, matprod, ctx):
>>>>>>> 926ca064
    anchor_index_x, anchor_x = _closest_unsafe(x.polygon, y)
    anchor_index_y, anchor_y = _closest_unsafe(y.polygon, x)
    bypass_mat_x = matprod(x.local_monodromy[:anchor_index_x])
    bypass_mat_y = matprod(y.local_monodromy[anchor_index_y:]
                           if anchor_index_y > 0
                           else [])
    if anchor_y.is_singular():
        # Avoid computing inverses of inverses
        path = [anchor_y, anchor_x]
        invert = True
    else:
        path = [anchor_x, anchor_y]
        invert = False
    path[0].options["store_value"] = False # XXX bugware
    path[1].options["store_value"] = True
<<<<<<< HEAD
    edge_mat = dop.numerical_transition_matrix(path, eps, assume_analytic=True)
=======
    edge_mat = dop.numerical_transition_matrix(path, eps, ctx=ctx)
>>>>>>> 926ca064
    inv_edge_mat = ~edge_mat
    if invert:
        edge_mat, inv_edge_mat = inv_edge_mat, edge_mat
    ext_mat = bypass_mat_y*edge_mat*bypass_mat_x
    inv_ext_mat = ~bypass_mat_x*inv_edge_mat*~bypass_mat_y
    new_path_mat = ext_mat*path_mat
    new_inv_path_mat = inv_path_mat*inv_ext_mat
    assert isinstance(new_path_mat, Matrix_complex_ball_dense)
    return new_path_mat, new_inv_path_mat

LocalMonodromyData = collections.namedtuple("LocalMonodromyData",
        ["point", "monodromy", "is_scalar"])

def _monodromy_matrices(dop, base, eps=1e-16, sing=None, **kwds):
    r"""
    Return an iterator over local monodromy matrices of ``dop`` with base point
    ``base``.

    INPUT:

    See :func:`monodromy_matrices`

    OUTPUT:

    A list of `LocalMonodromyData` named tuples, with fields:
    - ``point`` - a singular point of ``dop``, represented as an element of
      ``QQbar``,
    - ``monodromy`` - a local monodromy matrix attached to this point,
      represented as a matrix with entries in a complex ball field,
    - ``is_scalar`` - boolean, ``True`` iff the code could certify that the
      ``monodromy`` is exactly a scalar matrix.

    EXAMPLES::

        sage: from ore_algebra import *
        sage: from ore_algebra.analytic.monodromy import _monodromy_matrices
        sage: Dops, x, Dx = DifferentialOperators()
        sage: rat = 1/(x^2-1)
        sage: dop = (rat*Dx - rat.derivative()).lclm(Dx*x*Dx)
        sage: [rec.point for rec in _monodromy_matrices(dop, 0) if not rec.is_scalar]
        [0]

    TESTS::

        sage: from ore_algebra.examples import fcc
        sage: mon = list(_monodromy_matrices(fcc.dop5, -1, 2**(-2**7))) # long time (1.9 s)
        sage: [rec.monodromy[0][0] for rec in mon if rec.point == -5/3] # long time
        [[1.01088578589319884254557667137848...]]

    Thanks to Alexandre Goyer for these examples::

        sage: L1 = ((x^5 - x^4 + x^3)*Dx^3 + (27/8*x^4 - 25/9*x^3 + 8*x^2)*Dx^2
        ....:      + (37/24*x^3 - 25/9*x^2 + 14*x)*Dx - 2*x^2 - 3/4*x + 4)
        sage: L2 = ((x^5 - 9/4*x^4 + x^3)*Dx^3 + (11/6*x^4 - 31/4*x^3 + 7*x^2)*Dx^2
        ....:      + (7/30*x^3 - 101/20*x^2 + 10*x)*Dx + 4/5*x^2 + 5/6*x + 2)
        sage: L = L1*L2
        sage: L = L.parent()(L.annihilator_of_composition(x+1))
        sage: mon = list(_monodromy_matrices(L, 0, eps=1e-30)) # long time (1.4 s)
        sage: mon[-1][0], mon[-1][1][0][0] # long time
        (0.6403882032022075?,
        [1.15462187280628880820271...] + [-0.018967673022432256251718...]*I)

        sage: list(_monodromy_matrices(Dx*x, 0))
        [LocalMonodromyData(point=0, monodromy=[1.0000000000000000], is_scalar=True)]
        sage: list(_monodromy_matrices(Dx*(x-i)*(x+i), i))
        [LocalMonodromyData(point=1*I, monodromy=[1.0000000000000000], is_scalar=True),
        LocalMonodromyData(point=-1*I, monodromy=[1.0000000000000000], is_scalar=True)]
    """
<<<<<<< HEAD
=======
    ctx = Context(**kwds)
    ctx.assume_analytic = True
>>>>>>> 926ca064
    dop = dop.numerator()
    if all(c in QQ for pol in dop for c in pol):
        dop = dop.change_ring(dop.base_ring().change_ring(QQ))
    dop = DifferentialOperator(dop)
    eps = RBF(eps)
    if sing is None:
        sing = dop._singularities(apparent=False)
    else:
        sing = [x for x in dop._singularities() if x.as_algebraic() in sing]

    # Normalize base point. If it is one of the singularities, make sure we
    # represent them by the same object (and thus by a PolynomialRoot compatible
    # with the remaining singularities).
    base = QQbar.coerce(base)
    base_iv = CBF(base)
    for s in dop._singularities():
        if base_iv in s.as_ball(CBF) and base == s.as_algebraic():
            base = s
            break
    else:
        base = utilities.PolynomialRoot.make(base)

    todo = {x: TodoItem(x, dop, want_self=True, want_conj=False)
            for x in sing}
    base = todo.setdefault(base, TodoItem(base, dop))
    if not base.point().is_regular():
        raise ValueError("irregular singular base point")
    # If the coefficients are rational, reduce to handling singularities in the
    # same half-plane as the base point, and share some computations between
    # Galois conjugates.
    need_conjugates = False
    crit_cache = None
    if dop.base_ring().base_ring() is QQ:
        need_conjugates = _merge_conjugate_singularities(dop, sing, base, todo)
        # TODO: do something like that even over number fields?
        # XXX this is actually a bit costly: do it only after checking that the
        # monodromy is not scalar?
        # XXX keep the cache from one run to the next when increasing prec?
        crit_cache = {}

    Scalars = ComplexBallField(utilities.prec_from_eps(eps))
    id_mat = matrix.identity_matrix(Scalars, dop.order())
    def matprod(elts):
        return prod(reversed(elts), id_mat)

    for key, todoitem in list(todo.items()):
        point = todoitem.point()
        # We could call _local_monodromy_loop() if point is irregular, but
        # delaying it may allow us to start returning results earlier.
        if point.is_regular():
            if crit_cache is None or point.algdeg() == 1:
                crit = _critical_monomials(dop.shift(point))
                emb = point.value.parent().hom(Scalars)
            else:
                mpol = point.value.minpoly()
                try:
                    NF, crit = crit_cache[mpol]
                except KeyError:
                    NF = point.value.parent()
                    crit = _critical_monomials(dop.shift(point))
                    # Only store the critical monomials for reusing when all
                    # local exponents are rational. We need to restrict to this
                    # case because we do not have the technology in place to
                    # follow algebraic exponents along the embedding of NF in ℂ.
                    # (They are represented as elements of "new" number fields
                    # given by as_embedded_number_field_element(), even when
                    # they actually lie in NF itself as opposed to a further
                    # algebraic extension. XXX: Ideally, LocalBasisMapper should
                    # give us access to the tower of extensions in which the
                    # exponents "naturally" live.)
                    if all(sol.leftmost.is_rational() for sol in crit):
                        crit_cache[mpol] = NF, crit
                emb = NF.hom([Scalars(point.value.parent().gen())], check=False)
            mon, scalar = _formal_monodromy_from_critical_monomials(crit, emb)
            if scalar:
                # No need to compute the connection matrices then!
                # XXX When we do need them, though, it would be better to get
                # the formal monodromy as a byproduct of their computation.
                if todoitem.want_self:
                    yield LocalMonodromyData(key.as_algebraic(), mon, True)
                if todoitem.want_conj:
                    conj = key.conjugate()
                    logger.info("Computing local monodromy around %s by "
                                "complex conjugation", conj)
                    conj_mat = ~mon.conjugate()
                    yield LocalMonodromyData(conj.as_algebraic(), conj_mat, True)
                if todoitem is not base:
                    del todo[key]
                    continue
                else:
                    todoitem.want_self = todoitem.want_conj = False
            todoitem.local_monodromy = [mon]
            todoitem.polygon = [point]

    if need_conjugates:
        base_conj_mat = dop.numerical_transition_matrix(
            [base.alg.as_exact(), base.alg.conjugate().as_exact()],
<<<<<<< HEAD
            eps, assume_analytic=True)
=======
            eps, ctx=ctx)
>>>>>>> 926ca064
        def conjugate_monodromy(mat):
            return ~base_conj_mat*~mat.conjugate()*base_conj_mat

    tree = _spanning_tree(base, todo.values())

    def dfs(x, path, path_mat, inv_path_mat):

        logger.info("Computing local monodromy around %s via %s", x, path)

        local_mat = matprod(x.local_monodromy)
        based_mat = inv_path_mat*local_mat*path_mat

        if x.want_self:
            yield LocalMonodromyData(x.alg.as_algebraic(), based_mat, False)
        if x.want_conj:
            conj = x.alg.conjugate()
            logger.info("Computing local monodromy around %s by complex "
                        "conjugation", conj)
            conj_mat = conjugate_monodromy(based_mat)
            yield LocalMonodromyData(conj.as_algebraic(), conj_mat, False)

        x.done = True

        for y in tree.neighbors(x):
            if y.done:
                continue
            if y.local_monodromy is None:
                y.polygon, y.local_monodromy = _local_monodromy_loop(dop,
<<<<<<< HEAD
                                                                 y.point(), eps)
            new_path_mat, new_inv_path_mat = _extend_path_mat(dop, path_mat,
                                               inv_path_mat, x, y, eps, matprod)
=======
                                                            y.point(), eps, ctx)
            new_path_mat, new_inv_path_mat = _extend_path_mat(dop, path_mat,
                                          inv_path_mat, x, y, eps, matprod, ctx)
>>>>>>> 926ca064
            yield from dfs(y, path + [y], new_path_mat, new_inv_path_mat)

    yield from dfs(base, [base], id_mat, id_mat)

def monodromy_matrices(dop, base, eps=1e-16, sing=None, **kwds):
    r"""
    Compute generators of the monodromy group of ``dop`` with base point
    ``base``.

    INPUT:

    - ``dop`` - differential operator
    - ``base`` - base point, must be coercible to ``QQbar``
    - ``eps`` - absolute tolerance (indicative)
    - ``sing`` (optional) - list of singularities to consider ; each entry must
      coerce into ``QQbar``. By default, all except maybe some apparent ones,
      i.e., compute generators of the monodromy group.

    OUTPUT:

    A list of matrices, each encoding the analytic continuation of solutions
    along a simple positive loop based in ``base`` around a singular point
    of ``dop`` (with no other singular point inside the loop). The precise
    choice of elements of the fundamental group corresponding to each matrix
    (position with respect to the other singular points, order) is unspecified.

    EXAMPLES::

        sage: from ore_algebra import *
        sage: from ore_algebra.analytic.monodromy import monodromy_matrices
        sage: Dops, x, Dx = DifferentialOperators()

        sage: monodromy_matrices(Dx*x*Dx, 1, 1e-30)
        [
        [  1.0000...  [6.2831853071795864769252867665...]*I]
        [          0     1.00000000000000000000000000000...]
        ]

        sage: monodromy_matrices(Dx*x*Dx, 1/2)
        [
        [ 1.0000...  [+/- ...] + [3.1415926535897...]*I]
        [         0                           1.0000...]
        ]

        sage: dop = (x^2 + 1)*Dx^2 + 2*x*Dx
        sage: mon = monodromy_matrices(dop, 0)
        sage: mon[0]
        [ [1.000000000000...] + [+/- ...]*I [3.141592653589...] + [+/- ...]*I]
        [           [+/- ...] + [+/- ...]*I [1.000000000000...] + [+/- ...]*I]
        sage: mon[1]
        [ [1.000000000000...] + [+/- ...]*I [-3.14159265358...] + [+/- ...]*I]
        [           [+/- ...] + [+/- ...]*I [1.000000000000...] + [+/- ...]*I]

        sage: dop = (x**2*Dx + 3)*((x-3)*Dx + 4*x**5) # B. Salvy
        sage: dop.leading_coefficient().factor()
        (x - 3) * x^2
        sage: mon = monodromy_matrices(dop, 1)
        sage: mon[0].is_one() # around 3
        True
        sage: mon[1] # around 0
        [[1.000000000...] + [-2.8675932949...]*I          [+/- ...] + [1.4337966474...]*I]
        [       [+/- ...] + [-5.7351865899...]*I  [1.0000000000...] + [2.8675932949...]*I]

    The base point can be a singular point::

        sage: monodromy_matrices(Dx*x*Dx, 0)
        [
        [     1.0000000000000000                    0]
        [[6.28318530717958...]*I   1.0000000000000000]
        ]

    ...but currently not an irregular singular one::

        sage: monodromy_matrices(x^2*Dx - 1, 0)
        Traceback (most recent call last):
        ...
        ValueError: irregular singular base point

    One can limit the computation to a subset of the monodromy matrices::

        sage: from ore_algebra.examples import fcc
        sage: mon = monodromy_matrices(fcc.dop5, 0, sing=[0, 1])
        sage: mon[0]
        [                  1.00...                         0            0           0         0        0]
        [              [6.28...]*I                   1.00...            0           0         0        0]
        [               [-19.7...]               [6.28...]*I      1.00...           0         0        0]
        [             [-41.3...]*I                [-19.7...]  [6.28...]*I      1.00...        0        0]
        [                [64.9...]              [-41.3...]*I   [-19.7...]  [6.28...]*I  1.00...        0]
        [[-2.96...] + [-7.14...]*I  [-2.96...] + [0.94...]*I  [0.94...]*I            0        0  1.00...]
        sage: mon[1][2,5]
        [-9.310353...] + [+/- ...]*I
        sage: mon[1].trace()
        [4.000000...] + [+/- ...]*I
    """
    it = _monodromy_matrices(dop, base, eps, sing, **kwds)
    return list(mat for _, mat, _ in it)

def _test_monodromy_matrices():
    r"""
    TESTS::

        sage: from ore_algebra.analytic.monodromy import _test_monodromy_matrices
        sage: _test_monodromy_matrices()
    """
    from sage.all import matrix
    from ore_algebra import DifferentialOperators
    Dops, x, Dx = DifferentialOperators()

    h = QQ(1)/2
    i = QQi.gen()

    def norm(m):
        return sum(c.abs()**2 for c in m.list()).sqrtpos()

    mon = monodromy_matrices((x**2+1)*Dx-1, QQ(1000000))
    assert norm(mon[0] - CBF(pi).exp()) < RBF(1e-10)
    assert norm(mon[1] - CBF(-pi).exp()) < RBF(1e-10)

    mon = monodromy_matrices((x**2-1)*Dx-1, QQ(0))
    assert all(m == -1 for m in mon)

    dop = (x**2 + 1)*Dx**2 + 2*x*Dx
    mon = monodromy_matrices(dop, QQbar(i+1)) # mon[0] <--> i
    assert norm(mon[0] - matrix(CBF, [[1,pi*(1+2*i)], [0,1]])) < RBF(1e-10)
    assert norm(mon[1] - matrix(CBF, [[1,-pi*(1+2*i)], [0,1]])) < RBF(1e-10)
    mon = monodromy_matrices(dop, QQbar(-i+1)) # mon[0] <--> -i
    assert norm(mon[0] - matrix(CBF, [[1,pi*(-1+2*i)], [0,1]])) < RBF(1e-10)
    assert norm(mon[1] - matrix(CBF, [[1,pi*(1-2*i)], [0,1]])) < RBF(1e-10)
    mon = monodromy_matrices(dop, QQbar(i)) # mon[0] <--> i
    assert norm(mon[0] - matrix(CBF, [[1,0], [2*pi*i,1]])) < RBF(1e-10)
    assert norm(mon[1] - matrix(CBF, [[1,0], [-2*pi*i,1]])) < RBF(1e-10)
    mon = monodromy_matrices(dop, QQbar(i), sing=[QQbar(i)])
    assert len(mon) == 1
    assert norm(mon[0] - matrix(CBF, [[1,0], [2*pi*i,1]])) < RBF(1e-10)
    mon = monodromy_matrices(dop, QQbar(i), sing=[QQbar(-i)])
    assert len(mon) == 1
    assert norm(mon[0] - matrix(CBF, [[1,0], [-2*pi*i,1]])) < RBF(1e-10)
    mon = monodromy_matrices(dop, QQbar(-i), sing=[QQbar(i)])
    assert len(mon) == 1
    assert norm(mon[0] - matrix(CBF, [[1,0], [-2*pi*i,1]])) < RBF(1e-10)
    mon = monodromy_matrices(dop, QQbar(i), sing=[])
    assert mon == []

    dop = (x**2+1)*(x**2-1)*Dx**2 + 1
    mon = monodromy_matrices(dop, QQ(0), sing=[QQ(1),QQbar(i)])
    m0 = dop.numerical_transition_matrix([0,i+1,2*i,i-1,0])
    assert norm(m0 - mon[0]) < RBF(1e-10)
    m1 = dop.numerical_transition_matrix([0,1-i,2,1+i,0])
    assert norm(m1 - mon[1]) < RBF(1e-10)

    dop = x*(x-3)*(x-4)*(x**2 - 6*x + 10)*Dx**2 - 1
    mon = monodromy_matrices(dop, QQ(-1))
    m0 = dop.numerical_transition_matrix([-1,-i,1,i,-1])
    assert norm(m0 - mon[0]) < RBF(1e-10)
    m1 = dop.numerical_transition_matrix([-1,i/2,3-i/2,3+h,3+i/2,i/2,-1])
    assert norm(m1 - mon[1]) < RBF(1e-10)
    m2 = dop.numerical_transition_matrix([-1,i/2,3+i/2,4-i/2,4+h,4+i/2,i/2,-1])
    assert norm(m2 - mon[2]) < RBF(1e-10)
    m3 = dop.numerical_transition_matrix([-1,3+i+h,3+2*i,-1])
    assert norm(m3 - mon[3]) < RBF(1e-10)
    m4 = dop.numerical_transition_matrix([-1,3-2*i,3-i+h,3-i/2,-1])
    assert norm(m4 - mon[4]) < RBF(1e-10)

    dop = (x-i)**2*(x+i)*Dx - 1
    mon = monodromy_matrices(dop, 0)
    assert norm(mon[0] + i) < RBF(1e-10)
    assert norm(mon[1] - i) < RBF(1e-10)

    dop = (x-i)**2*(x+i)*Dx**2 - 1
    mon = monodromy_matrices(dop, 0)
    m0 = dop.numerical_transition_matrix([0,i+1,2*i,i-1,0])
    assert norm(m0 - mon[0]) < RBF(1e-10)
    m1 = dop.numerical_transition_matrix([0,-i-1,-2*i,-i+1,0])
    assert norm(m1 - mon[1]) < RBF(1e-10)<|MERGE_RESOLUTION|>--- conflicted
+++ resolved
@@ -240,11 +240,7 @@
         logger.debug("center = %s, step = %s", x, step)
         step[0].options['store_value'] = False # XXX bugware
         step[1].options['store_value'] = True
-<<<<<<< HEAD
-        mat = x.dop.numerical_transition_matrix(step, eps, assume_analytic=True)
-=======
         mat = x.dop.numerical_transition_matrix(step, eps, ctx=ctx)
->>>>>>> 926ca064
         prec = utilities.prec_from_eps(eps)
         assert all(c.accuracy() >= prec//2 or c.above_abs()**2 <= eps
                    for c in mat.list())
@@ -267,11 +263,7 @@
 
     @cached_method
     def point(self):
-<<<<<<< HEAD
-        return path.Point(self.alg.as_exact(), self._dop)
-=======
         return path.Point(self.alg.as_number_field_element(), self._dop)
->>>>>>> 926ca064
 
     def __eq__(self, other):
         return self is other
@@ -311,11 +303,7 @@
     x = CC(x.alg)
     return min(enumerate(lst), key=lambda y: abs(CC(y[1].value) - x))
 
-<<<<<<< HEAD
-def _extend_path_mat(dop, path_mat, inv_path_mat, x, y, eps, matprod):
-=======
 def _extend_path_mat(dop, path_mat, inv_path_mat, x, y, eps, matprod, ctx):
->>>>>>> 926ca064
     anchor_index_x, anchor_x = _closest_unsafe(x.polygon, y)
     anchor_index_y, anchor_y = _closest_unsafe(y.polygon, x)
     bypass_mat_x = matprod(x.local_monodromy[:anchor_index_x])
@@ -331,11 +319,7 @@
         invert = False
     path[0].options["store_value"] = False # XXX bugware
     path[1].options["store_value"] = True
-<<<<<<< HEAD
-    edge_mat = dop.numerical_transition_matrix(path, eps, assume_analytic=True)
-=======
     edge_mat = dop.numerical_transition_matrix(path, eps, ctx=ctx)
->>>>>>> 926ca064
     inv_edge_mat = ~edge_mat
     if invert:
         edge_mat, inv_edge_mat = inv_edge_mat, edge_mat
@@ -404,11 +388,8 @@
         [LocalMonodromyData(point=1*I, monodromy=[1.0000000000000000], is_scalar=True),
         LocalMonodromyData(point=-1*I, monodromy=[1.0000000000000000], is_scalar=True)]
     """
-<<<<<<< HEAD
-=======
     ctx = Context(**kwds)
     ctx.assume_analytic = True
->>>>>>> 926ca064
     dop = dop.numerator()
     if all(c in QQ for pol in dop for c in pol):
         dop = dop.change_ring(dop.base_ring().change_ring(QQ))
@@ -506,11 +487,7 @@
     if need_conjugates:
         base_conj_mat = dop.numerical_transition_matrix(
             [base.alg.as_exact(), base.alg.conjugate().as_exact()],
-<<<<<<< HEAD
-            eps, assume_analytic=True)
-=======
             eps, ctx=ctx)
->>>>>>> 926ca064
         def conjugate_monodromy(mat):
             return ~base_conj_mat*~mat.conjugate()*base_conj_mat
 
@@ -539,15 +516,9 @@
                 continue
             if y.local_monodromy is None:
                 y.polygon, y.local_monodromy = _local_monodromy_loop(dop,
-<<<<<<< HEAD
-                                                                 y.point(), eps)
-            new_path_mat, new_inv_path_mat = _extend_path_mat(dop, path_mat,
-                                               inv_path_mat, x, y, eps, matprod)
-=======
                                                             y.point(), eps, ctx)
             new_path_mat, new_inv_path_mat = _extend_path_mat(dop, path_mat,
                                           inv_path_mat, x, y, eps, matprod, ctx)
->>>>>>> 926ca064
             yield from dfs(y, path + [y], new_path_mat, new_inv_path_mat)
 
     yield from dfs(base, [base], id_mat, id_mat)
