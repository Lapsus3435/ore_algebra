--- conflicted
+++ resolved
@@ -32,10 +32,6 @@
 
 from . import utilities
 
-<<<<<<< HEAD
-from .accuracy import IR, IC
-=======
->>>>>>> 926ca064
 from .context import dctx
 from .deform import PathDeformer, PathDeformationFailed
 from .differential_operator import DifferentialOperator
@@ -582,76 +578,6 @@
                 return Point(self.value.trim().squash(), self.dop)
         return self
 
-<<<<<<< HEAD
-class EvaluationPoint(object):
-    r"""
-    Series evaluation point(s)/jet(s).
-
-    A tuple of elements of the same ring (complex numbers, polynomial
-    indeterminates, perhaps someday a matrices) where to evaluate the partial
-    sum of a series, along with a “jet order” used to compute derivatives and a
-    bound on the norm of the mathematical quantity it represents that can be
-    used to bound the truncation error.
-
-    * ``branch`` - branch of the logarithm to use; ``(0,)`` means the standard
-      branch, ``(k,)`` means log(z) + 2kπi, a tuple of length > 1 averages over
-      the corresponding branches
-    """
-
-    # XXX: choose a single place to set the default value for jet_order
-    def __init__(self, pts, jet_order=1, rad=None ):
-        pts = pts if isinstance(pts, tuple) else (pts,) # bwd compat
-        # This is mainly to catch cases where the parents are number fields that
-        # differ only in variable names, maybe also ball fields with different
-        # precisions. A downside of coercing to a common parent is that we may
-        # end up working in a larger extension than necessary if the evaluation
-        # points are algebraic numbers belonging to different extensions;
-        # however, algebraic numbers are mainly useful for evaluations at
-        # singularities and therefore should typically appear only in
-        # "expansion" position.
-        try:
-            self.parent = coercion_model.common_parent(*pts)
-            self.pts = tuple(self.parent.coerce(pt) for pt in pts)
-        except TypeError: # sigh...
-            self.parent, self.pts = as_embedded_number_field_elements(
-                list(QQbar.coerce(pt) for pt in pts))
-            self.pts = tuple(self.pts)
-
-        self.rad = max(IC(pt).above_abs() for pt in pts) if rad is None else rad
-        self.jet_order = jet_order
-
-        self.is_numeric = is_numeric_parent(self.parent)
-        self.is_real_or_symbolic = (is_real_parent(self.parent)
-                                    or not self.is_numeric)
-        self.accuracy = self._accuracy()
-
-    @lazy_attribute
-    def pt(self): # bwd compat
-        assert len(self.pts) == 1
-        return self.pts[0]
-
-    def __repr__(self):
-        fmt = "{} + η + O(η^{}) (with |.| ≤ {})"
-        return fmt.format(self.pts, self.jet_order + 1, self.rad)
-
-    def jets(self, Intervals):
-        base_ring = (Intervals if self.is_numeric
-                     else mypushout(self.parent, Intervals))
-        Jets = PolynomialRing(base_ring, 'delta')
-        jets = tuple(Jets([pt, 1]).truncate(self.jet_order)
-                     for pt in self.pts)
-        return Jets, jets
-
-    def _accuracy(self):
-        if self.parent.is_exact():
-            return IR.maximal_accuracy()
-        elif isinstance(self.parent, (RealBallField, ComplexBallField)):
-            return min(pt.accuracy() for pt in self.pts) # debatable
-        else:
-            raise ValueError
-
-=======
->>>>>>> 926ca064
 ######################################################################
 # Paths
 ######################################################################
@@ -810,36 +736,6 @@
             [2.71828182845904...]
         """
         z0, z1 = self.start.value, self.end.value
-<<<<<<< HEAD
-        if z0.parent() is z1.parent():
-            return z1 - z0
-        elif (isinstance(z0, (RealBall, ComplexBall))
-                and isinstance(z1, (RealBall, ComplexBall))):
-            p0, p1 = z0.parent().precision(), z1.parent().precision()
-            real = isinstance(z0, RealBall) and isinstance(z1, RealBall)
-            Tgt = (RealBallField if real else ComplexBallField)(max(p0, p1))
-            return Tgt(z1) - Tgt(z0)
-        else:
-            if self.start.is_exact():
-                z0 = self.start.exact().value
-            if self.end.is_exact():
-                z1 = self.end.exact().value
-            try:
-                d = z1 - z0
-            except TypeError:
-                _, (z0, z1) = as_embedded_number_field_elements((z0, z1))
-                d = z1 - z0
-            # When z0, z1 are number field elements, we want another number
-            # field element, not an element of QQbar or AA (even though z1-z0
-            # may succeed and return such an element).
-            if d.parent() is z0.parent() or d.parent() is z1.parent():
-                return d
-            else:
-                return as_embedded_number_field_element(d)
-
-    def evpt(self, order):
-        return EvaluationPoint(self.delta(), order)
-=======
         if self._fast_coerce():
             return Tgt(self.delta())
         P = Tgt
@@ -849,7 +745,6 @@
                     or delta.rad() <= 2*(self.start.rad() + self.end.rad())):
                 return Tgt(delta)
             P = type(P)(2*P.precision())
->>>>>>> 926ca064
 
     def direction(self):
         delta = self.approx_delta(IC)
