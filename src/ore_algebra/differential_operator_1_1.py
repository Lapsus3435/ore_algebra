--- conflicted
+++ resolved
@@ -1623,16 +1623,9 @@
             assert len(sol) == 1
             return sol[0]["value"]
 
-<<<<<<< HEAD
-    def _normalize_make_valuation_place_args(self, f, iota=None, prec=None, solutions=None,
+    def _normalize_make_valuation_place_args(self, f, iota=None, prec=None, sols=None,
                                              infolevel=0, **kwargs):
-        return (f,iota,prec,
-                None if solutions is None
-                else ((k, tuple(v)) for k,v in solutions.items()))
-=======
-    def _normalize_make_valuation_place_args(self, f, iota=None, prec=None, sols=None, infolevel=0, **kwargs):
         return (f,iota,prec, None if sols is None else tuple(sols))
->>>>>>> d8c07cda
 
     @cached_method(key=_normalize_make_valuation_place_args)
     def _make_valuation_place(self, f, iota=None, prec=None, sols=None, infolevel=0, **kwargs):
@@ -1659,18 +1652,10 @@
           solutions to prepare the functions. If not provided, the default of
           :meth:``generalized_series_solutions`` is used.
 
-<<<<<<< HEAD
-        - ``sols`` (default: None) - if given, use those solutions at the
-          place ``f`` instead of computing new ones. The validity of the
-          solutions is not checked. The value of the parameter should be a
-          dictionary with ``f`` among the keys, such that ``solutions[f]`` is a
-          list of generalized series solutions at the place ``f``.
-=======
         - ``sols`` (default: None) - if given, use those solutions at the place
           ``f`` instead of computing new ones. The validity of the solutions is
           not checked. The value of the parameter should be a tuple of
           generalized series solutions at the given place.
->>>>>>> d8c07cda
 
         - ``infolevel`` (default: 0) - verbosity flag
 
